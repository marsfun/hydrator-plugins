--- conflicted
+++ resolved
@@ -1,5 +1,5 @@
 /*
- * Copyright © 2016 Cask Data, Inc.
+ * Copyright © 2015-2016 Cask Data, Inc.
  *
  * Licensed under the Apache License, Version 2.0 (the "License"); you may not
  * use this file except in compliance with the License. You may obtain a copy of
@@ -28,18 +28,13 @@
 import org.apache.avro.mapreduce.AvroKeyOutputFormat;
 import org.apache.hadoop.conf.Configuration;
 import org.apache.hadoop.mapreduce.Job;
-<<<<<<< HEAD
 import org.apache.orc.mapreduce.OrcInputFormat;
 import org.apache.orc.mapreduce.OrcOutputFormat;
-import org.apache.parquet.avro.AvroParquetInputFormat;
-import org.apache.parquet.avro.AvroParquetOutputFormat;
+import parquet.avro.AvroParquetInputFormat;
+import parquet.avro.AvroParquetOutputFormat;
+
 import org.slf4j.Logger;
 import org.slf4j.LoggerFactory;
-=======
-import parquet.avro.AvroParquetInputFormat;
-import parquet.avro.AvroParquetOutputFormat;
->>>>>>> 26b3d63c
-
 import java.io.IOException;
 import java.util.Map;
 
@@ -62,7 +57,6 @@
    *   <li>As the schema for the input and output format;</li>
    *   <li>As the schema of the Hive table.</li>
    * </ul>
-   *
    * @param configuredSchema the original schema configured for the table
    * @param properties a builder for the file set properties
    */
@@ -139,7 +133,6 @@
    *   <li>As the schema of the Hive table;</li>
    *   <li>As the schema to be used by the Avro serde (which is used by Hive).</li>
    * </ul>
-   *
    * @param configuredSchema the original schema configured for the table
    * @param properties a builder for the file set properties
    */
