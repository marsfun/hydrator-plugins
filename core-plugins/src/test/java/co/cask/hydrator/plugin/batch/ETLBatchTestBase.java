/*
 * Copyright © 2015 Cask Data, Inc.
 *
 * Licensed under the Apache License, Version 2.0 (the "License"); you may not
 * use this file except in compliance with the License. You may obtain a copy of
 * the License at
 *
 * http://www.apache.org/licenses/LICENSE-2.0
 *
 * Unless required by applicable law or agreed to in writing, software
 * distributed under the License is distributed on an "AS IS" BASIS, WITHOUT
 * WARRANTIES OR CONDITIONS OF ANY KIND, either express or implied. See the
 * License for the specific language governing permissions and limitations under
 * the License.
 */

package co.cask.hydrator.plugin.batch;

import co.cask.cdap.api.data.schema.Schema;
import co.cask.cdap.api.dataset.lib.TimePartitionedFileSet;
import co.cask.cdap.etl.api.PipelineConfigurable;
import co.cask.cdap.etl.api.batch.BatchSource;
import co.cask.cdap.etl.batch.ETLBatchApplication;
import co.cask.cdap.etl.datapipeline.DataPipelineApp;
import co.cask.cdap.proto.Id;
import co.cask.cdap.proto.artifact.ArtifactRange;
import co.cask.cdap.proto.artifact.ArtifactSummary;
import co.cask.cdap.test.TestBase;
import co.cask.cdap.test.TestConfiguration;
import co.cask.hydrator.plugin.batch.aggregator.GroupByAggregator;
import co.cask.hydrator.plugin.batch.sink.BatchCubeSink;
import co.cask.hydrator.plugin.batch.sink.KVTableSink;
import co.cask.hydrator.plugin.batch.sink.S3AvroBatchSink;
import co.cask.hydrator.plugin.batch.sink.SnapshotFileBatchAvroSink;
import co.cask.hydrator.plugin.batch.sink.TableSink;
import co.cask.hydrator.plugin.batch.sink.TimePartitionedFileSetDatasetAvroSink;
<<<<<<< HEAD
import co.cask.hydrator.plugin.batch.sink.TimePartitionedFileSetDatasetParquetSink;
import co.cask.hydrator.plugin.batch.source.FTPBatchSource;
=======
>>>>>>> 29e55525
import co.cask.hydrator.plugin.batch.source.KVTableSource;
import co.cask.hydrator.plugin.batch.source.SnapshotFileBatchAvroSource;
import co.cask.hydrator.plugin.batch.source.StreamBatchSource;
import co.cask.hydrator.plugin.batch.source.TableSource;
import co.cask.hydrator.plugin.batch.source.TimePartitionedFileSetDatasetAvroSource;
import co.cask.hydrator.plugin.transform.JavaScriptTransform;
import co.cask.hydrator.plugin.transform.ProjectionTransform;
import co.cask.hydrator.plugin.transform.PythonEvaluator;
import co.cask.hydrator.plugin.transform.ScriptFilterTransform;
import co.cask.hydrator.plugin.transform.StructuredRecordToGenericRecordTransform;
import co.cask.hydrator.plugin.transform.ValidatorTransform;
import co.cask.hydrator.plugin.validator.CoreValidator;
import com.google.common.collect.ImmutableSet;
import com.google.common.collect.Iterables;
import com.google.common.collect.Lists;
import org.apache.avro.file.DataFileStream;
import org.apache.avro.generic.GenericDatumReader;
import org.apache.avro.generic.GenericRecord;
import org.apache.avro.io.DatumReader;
import org.apache.avro.mapred.AvroKey;
import org.apache.avro.mapreduce.AvroKeyOutputFormat;
import org.apache.hadoop.fs.Path;
import org.apache.twill.filesystem.Location;
import org.junit.BeforeClass;
import org.junit.ClassRule;
import parquet.avro.AvroParquetReader;

import java.io.IOException;
import java.util.List;
import java.util.Set;

/**
 * Base test class that sets up plugin and the etl batch app artifacts.
 */
public class ETLBatchTestBase extends TestBase {

  @ClassRule
  public static final TestConfiguration CONFIG = new TestConfiguration("explore.enabled", true);

  protected static final Id.Artifact ETLBATCH_ARTIFACT_ID =
    Id.Artifact.from(Id.Namespace.DEFAULT, "etlbatch", "3.2.0");
  protected static final Id.Artifact DATAPIPELINE_ARTIFACT_ID =
    Id.Artifact.from(Id.Namespace.DEFAULT, "data-pipeline", "3.2.0");
  protected static final ArtifactSummary ETLBATCH_ARTIFACT = new ArtifactSummary("etlbatch", "3.2.0");
  protected static final ArtifactSummary DATAPIPELINE_ARTIFACT = new ArtifactSummary("data-pipeline", "3.2.0");

  private static int startCount;

  @BeforeClass
  public static void setupTest() throws Exception {
    if (startCount++ > 0) {
      return;
    }

    // add the artifact for etl batch app
    addAppArtifact(ETLBATCH_ARTIFACT_ID, ETLBatchApplication.class,
                   BatchSource.class.getPackage().getName(),
                   PipelineConfigurable.class.getPackage().getName(),
                   "org.apache.avro.mapred", "org.apache.avro", "org.apache.avro.generic", "org.apache.avro.io",
                   // these are not real exports for the application, but are required for unit tests.
                   // the stupid hive-exec jar pulled in by cdap-unit-test contains ParquetInputSplit...
                   // without this, different classloaders will be used for ParquetInputSplit and we'll see errors
                   "parquet.hadoop.api", "parquet.hadoop", "parquet.schema", "parquet.io.api");

    // add the artifact for etl batch app
    addAppArtifact(DATAPIPELINE_ARTIFACT_ID, DataPipelineApp.class,
                   BatchSource.class.getPackage().getName(),
                   PipelineConfigurable.class.getPackage().getName(),
                   "org.apache.avro.mapred", "org.apache.avro", "org.apache.avro.generic", "org.apache.avro.io",
                   // these are not real exports for the application, but are required for unit tests.
                   // the stupid hive-exec jar pulled in by cdap-unit-test contains ParquetInputSplit...
                   // without this, different classloaders will be used for ParquetInputSplit and we'll see errors
                   "parquet.hadoop.api", "parquet.hadoop", "parquet.schema", "parquet.io.api");

    Set<ArtifactRange> parents = ImmutableSet.of(
      new ArtifactRange(Id.Namespace.DEFAULT, ETLBATCH_ARTIFACT_ID.getName(),
                        ETLBATCH_ARTIFACT_ID.getVersion(), true, ETLBATCH_ARTIFACT_ID.getVersion(), true),
      new ArtifactRange(Id.Namespace.DEFAULT, DATAPIPELINE_ARTIFACT_ID.getName(),
                        DATAPIPELINE_ARTIFACT_ID.getVersion(), true, DATAPIPELINE_ARTIFACT_ID.getVersion(), true)
    );
    // add artifact for batch sources and sinks
    addPluginArtifact(Id.Artifact.from(Id.Namespace.DEFAULT, "batch-plugins", "1.0.0"), parents,
                      KVTableSource.class, StreamBatchSource.class, TableSource.class,
                      TimePartitionedFileSetDatasetAvroSource.class,
                      BatchCubeSink.class, KVTableSink.class, TableSink.class,
                      TimePartitionedFileSetDatasetAvroSink.class, AvroKeyOutputFormat.class, AvroKey.class,
<<<<<<< HEAD
                      TimePartitionedFileSetDatasetParquetSink.class, AvroParquetOutputFormat.class,
                      SnapshotFileBatchAvroSink.class, SnapshotFileBatchParquetSink.class,
                      SnapshotFileBatchAvroSource.class, SnapshotFileBatchParquetSource.class,
                      S3AvroBatchSink.class, S3ParquetBatchSink.class, FTPBatchSource.class,
=======
                      SnapshotFileBatchAvroSink.class,
                      SnapshotFileBatchAvroSource.class,
                      S3AvroBatchSink.class,
>>>>>>> 29e55525
                      ProjectionTransform.class, ScriptFilterTransform.class,
                      ValidatorTransform.class, CoreValidator.class,
                      StructuredRecordToGenericRecordTransform.class,
                      JavaScriptTransform.class,
                      PythonEvaluator.class,
                      GroupByAggregator.class);
  }

  protected List<GenericRecord> readOutput(TimePartitionedFileSet fileSet, Schema schema) throws IOException {
    List<GenericRecord> records = Lists.newArrayList();
    for (Location dayLoc : fileSet.getEmbeddedFileSet().getBaseLocation().list()) {
      // this level should be the day (ex: 2015-01-19)
      for (Location timeLoc : dayLoc.list()) {
        // this level should be the time (ex: 21-23.1234567890000)
        records.addAll(readOutput(timeLoc, schema));
      }
    }
    return records;
  }

  protected List<GenericRecord> readOutput(Location location, Schema schema) throws IOException {
    org.apache.avro.Schema avroSchema = new org.apache.avro.Schema.Parser().parse(schema.toString());
    DatumReader<GenericRecord> datumReader = new GenericDatumReader<>(avroSchema);
    List<GenericRecord> records = Lists.newArrayList();
    for (Location file : location.list()) {
      // this level should be the actual mapred output
      String locName = file.getName();

      if (locName.endsWith(".avro")) {
        DataFileStream<GenericRecord> fileStream = new DataFileStream<>(file.getInputStream(), datumReader);
        Iterables.addAll(records, fileStream);
        fileStream.close();
      }
      if (locName.endsWith(".parquet")) {
        Path parquetFile = new Path(file.toString());
        AvroParquetReader<GenericRecord> reader = new AvroParquetReader<>(parquetFile);
        GenericRecord result = reader.read();
        while (result != null) {
          records.add(result);
          result = reader.read();
        }
      }
    }
    return records;
  }
}<|MERGE_RESOLUTION|>--- conflicted
+++ resolved
@@ -34,11 +34,7 @@
 import co.cask.hydrator.plugin.batch.sink.SnapshotFileBatchAvroSink;
 import co.cask.hydrator.plugin.batch.sink.TableSink;
 import co.cask.hydrator.plugin.batch.sink.TimePartitionedFileSetDatasetAvroSink;
-<<<<<<< HEAD
-import co.cask.hydrator.plugin.batch.sink.TimePartitionedFileSetDatasetParquetSink;
 import co.cask.hydrator.plugin.batch.source.FTPBatchSource;
-=======
->>>>>>> 29e55525
 import co.cask.hydrator.plugin.batch.source.KVTableSource;
 import co.cask.hydrator.plugin.batch.source.SnapshotFileBatchAvroSource;
 import co.cask.hydrator.plugin.batch.source.StreamBatchSource;
@@ -125,16 +121,10 @@
                       TimePartitionedFileSetDatasetAvroSource.class,
                       BatchCubeSink.class, KVTableSink.class, TableSink.class,
                       TimePartitionedFileSetDatasetAvroSink.class, AvroKeyOutputFormat.class, AvroKey.class,
-<<<<<<< HEAD
-                      TimePartitionedFileSetDatasetParquetSink.class, AvroParquetOutputFormat.class,
-                      SnapshotFileBatchAvroSink.class, SnapshotFileBatchParquetSink.class,
-                      SnapshotFileBatchAvroSource.class, SnapshotFileBatchParquetSource.class,
-                      S3AvroBatchSink.class, S3ParquetBatchSink.class, FTPBatchSource.class,
-=======
                       SnapshotFileBatchAvroSink.class,
                       SnapshotFileBatchAvroSource.class,
                       S3AvroBatchSink.class,
->>>>>>> 29e55525
+                      FTPBatchSource.class,
                       ProjectionTransform.class, ScriptFilterTransform.class,
                       ValidatorTransform.class, CoreValidator.class,
                       StructuredRecordToGenericRecordTransform.class,
