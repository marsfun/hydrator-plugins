<?xml version="1.0" encoding="UTF-8"?>
<!--
  Copyright © 2015 Cask Data, Inc.

  Licensed under the Apache License, Version 2.0 (the "License"); you may not
  use this file except in compliance with the License. You may obtain a copy of
  the License at

  http://www.apache.org/licenses/LICENSE-2.0

  Unless required by applicable law or agreed to in writing, software
  distributed under the License is distributed on an "AS IS" BASIS, WITHOUT
  WARRANTIES OR CONDITIONS OF ANY KIND, either express or implied. See the
  License for the specific language governing permissions and limitations under
  the License.
  -->
<project xmlns:xsi="http://www.w3.org/2001/XMLSchema-instance" xmlns="http://maven.apache.org/POM/4.0.0"
         xsi:schemaLocation="http://maven.apache.org/POM/4.0.0 http://maven.apache.org/xsd/maven-4.0.0.xsd">
  <modelVersion>4.0.0</modelVersion>

  <groupId>co.cask.hydrator</groupId>
  <artifactId>hydrator-plugins</artifactId>
  <version>1.1.0-SNAPSHOT</version>
  <modules>
    <module>cassandra-plugins</module>
    <module>elasticsearch-plugins</module>
<<<<<<< HEAD
    <module>hbase-plugins</module>
=======
    <module>hdfs-plugins</module>
>>>>>>> 6fc2867f
    <module>transform-plugins</module>
  </modules>
  <packaging>pom</packaging>

  <name>Hydrator Plugin Collection</name>
  
  <url>http://docs.cdap.io/cdap/current/en/included-applications/index.html</url>

  <licenses>
    <license>
      <name>The Apache Software License, Version 2.0</name>
      <url>http://www.apache.org/licenses/LICENSE-2.0.txt</url>
      <distribution>repo</distribution>
      <comments>A business-friendly OSS license</comments>
    </license>
  </licenses>

  <issueManagement>
    <url>https://issues.cask.co/browse/CDAP</url>
  </issueManagement>

  <properties>
    <project.build.sourceEncoding>UTF-8</project.build.sourceEncoding>
    <cdap.version>3.3.0-SNAPSHOT</cdap.version>
    <es.version>1.6.0</es.version>
    <es-hadoop.version>2.1.0</es-hadoop.version>
    <fastutil.version>6.6.1</fastutil.version>
    <junit.version>4.11</junit.version>
    <commons-httpclient.version>3.1</commons-httpclient.version>
    <hadoop.version>2.3.0</hadoop.version>
    <cassandraunit.version>2.0.2.2</cassandraunit.version>
    <cassandra.version>2.1.0</cassandra.version>
    <datastax.version>2.0.5</datastax.version>
    <es-hadoop.version>2.1.0</es-hadoop.version>
    <commons-httpclient.version>3.1</commons-httpclient.version>
    <apache-commons.version>1.2</apache-commons.version>
    <commons-codec.version>1.10</commons-codec.version>
    <snappy.version>1.1.2</snappy.version>
  </properties>


  <repositories>
    <repository>
      <id>sonatype</id>
      <url>https://oss.sonatype.org/content/groups/public</url>
    </repository>
    <repository>
      <id>sonatype-snapshots</id>
      <url>https://oss.sonatype.org/content/repositories/snapshots</url>
    </repository>
  </repositories>

  <dependencyManagement>
    <dependencies>
      <dependency>
        <groupId>javax.annotation</groupId>
        <artifactId>jsr250-api</artifactId>
        <version>1.0</version>
      </dependency>
      <dependency>
        <groupId>co.cask.cdap</groupId>
        <artifactId>cdap-etl-api</artifactId>
        <version>${cdap.version}</version>
        <scope>provided</scope>
      </dependency>
      <dependency>
        <groupId>co.cask.cdap</groupId>
        <artifactId>cdap-proto</artifactId>
        <version>${cdap.version}</version>
        <scope>provided</scope>
      </dependency>
      <dependency>
        <groupId>co.cask.cdap</groupId>
        <artifactId>cdap-etl-batch</artifactId>
        <version>${cdap.version}</version>
        <scope>test</scope>
      </dependency>
      <dependency>
        <groupId>co.cask.cdap</groupId>
        <artifactId>cdap-etl-core</artifactId>
        <version>${cdap.version}</version>
        <scope>provided</scope>
      </dependency>
      <dependency>
        <groupId>co.cask.cdap</groupId>
        <artifactId>cdap-etl-realtime</artifactId>
        <version>${cdap.version}</version>
        <scope>test</scope>
      </dependency>
      <dependency>
        <groupId>co.cask.cdap</groupId>
        <artifactId>cdap-test</artifactId>
        <version>${cdap.version}</version>
        <scope>test</scope>
      </dependency>
      <dependency>
        <groupId>co.cask.cdap</groupId>
        <artifactId>cdap-etl-lib</artifactId>
        <version>${cdap.version}</version>
        <scope>test</scope>
        <exclusions>
          <exclusion>
            <groupId>org.antlr</groupId>
            <artifactId>antlr</artifactId>
          </exclusion>
          <exclusion>
            <groupId>org.elasticsearch</groupId>
            <artifactId>elasticsearch</artifactId>
          </exclusion>
          <exclusion>
            <groupId>log4j</groupId>
            <artifactId>log4j</artifactId>
          </exclusion>
        </exclusions>
      </dependency>
      <dependency>
        <groupId>co.cask.cdap</groupId>
        <artifactId>cdap-unit-test</artifactId>
        <version>${cdap.version}</version>
        <scope>test</scope>
        <exclusions>
          <exclusion>
            <groupId>asm</groupId>
            <artifactId>asm</artifactId>
          </exclusion>
        </exclusions>
      </dependency>
      <dependency>
        <groupId>co.cask.cdap</groupId>
        <artifactId>cdap-etl-common</artifactId>
        <version>${cdap.version}</version>
      </dependency>
      <dependency>
        <groupId>org.apache.hadoop</groupId>
        <artifactId>hadoop-minicluster</artifactId>
        <version>${hadoop.version}</version>
        <scope>test</scope>
      </dependency>
      <dependency>
        <groupId>org.apache.hadoop</groupId>
        <artifactId>hadoop-common</artifactId>
        <version>${hadoop.version}</version>
        <scope>provided</scope>
        <exclusions>
          <exclusion>
            <groupId>commons-logging</groupId>
            <artifactId>commons-logging</artifactId>
          </exclusion>
          <exclusion>
            <groupId>log4j</groupId>
            <artifactId>log4j</artifactId>
          </exclusion>
          <exclusion>
            <groupId>org.slf4j</groupId>
            <artifactId>slf4j-log4j12</artifactId>
          </exclusion>
          <exclusion>
            <groupId>org.apache.avro</groupId>
            <artifactId>avro</artifactId>
          </exclusion>
          <exclusion>
            <groupId>org.apache.zookeeper</groupId>
            <artifactId>zookeeper</artifactId>
          </exclusion>
          <exclusion>
            <artifactId>guava</artifactId>
            <groupId>com.google.guava</groupId>
          </exclusion>
          <exclusion>
            <artifactId>jersey-core</artifactId>
            <groupId>com.sun.jersey</groupId>
          </exclusion>
          <exclusion>
            <artifactId>jersey-json</artifactId>
            <groupId>com.sun.jersey</groupId>
          </exclusion>
          <exclusion>
            <artifactId>jersey-server</artifactId>
            <groupId>com.sun.jersey</groupId>
          </exclusion>
          <exclusion>
            <artifactId>servlet-api</artifactId>
            <groupId>javax.servlet</groupId>
          </exclusion>
          <exclusion>
            <groupId>org.mortbay.jetty</groupId>
            <artifactId>jetty</artifactId>
          </exclusion>
          <exclusion>
            <groupId>org.mortbay.jetty</groupId>
            <artifactId>jetty-util</artifactId>
          </exclusion>
          <exclusion>
            <artifactId>jasper-compiler</artifactId>
            <groupId>tomcat</groupId>
          </exclusion>
          <exclusion>
            <artifactId>jasper-runtime</artifactId>
            <groupId>tomcat</groupId>
          </exclusion>
          <exclusion>
            <artifactId>jsp-api</artifactId>
            <groupId>javax.servlet.jsp</groupId>
          </exclusion>
          <exclusion>
            <artifactId>slf4j-api</artifactId>
            <groupId>org.slf4j</groupId>
          </exclusion>
        </exclusions>
      </dependency>
      <dependency>
        <groupId>org.apache.hadoop</groupId>
        <artifactId>hadoop-mapreduce-client-core</artifactId>
        <version>${hadoop.version}</version>
        <scope>provided</scope>
        <exclusions>
          <exclusion>
            <groupId>org.slf4j</groupId>
            <artifactId>slf4j-log4j12</artifactId>
          </exclusion>
          <exclusion>
            <groupId>com.google.inject.extensions</groupId>
            <artifactId>guice-servlet</artifactId>
          </exclusion>
          <exclusion>
            <groupId>com.sun.jersey</groupId>
            <artifactId>jersey-core</artifactId>
          </exclusion>
          <exclusion>
            <groupId>com.sun.jersey</groupId>
            <artifactId>jersey-server</artifactId>
          </exclusion>
          <exclusion>
            <groupId>com.sun.jersey</groupId>
            <artifactId>jersey-json</artifactId>
          </exclusion>
          <exclusion>
            <groupId>com.sun.jersey.contribs</groupId>
            <artifactId>jersey-guice</artifactId>
          </exclusion>
          <exclusion>
            <groupId>javax.servlet</groupId>
            <artifactId>servlet-api</artifactId>
          </exclusion>
        </exclusions>
      </dependency>
      <dependency>
        <groupId>junit</groupId>
        <artifactId>junit</artifactId>
        <version>${junit.version}</version>
        <scope>test</scope>
      </dependency>
      <dependency>
        <groupId>org.apache.cassandra</groupId>
        <artifactId>cassandra-all</artifactId>
        <version>${cassandra.version}</version>
      </dependency>
      <dependency>
        <groupId>org.xerial.snappy</groupId>
        <artifactId>snappy-java</artifactId>
        <version>${snappy.version}</version>
      </dependency>
      <dependency>
        <groupId>org.cassandraunit</groupId>
        <artifactId>cassandra-unit</artifactId>
        <version>${cassandraunit.version}</version>
        <scope>test</scope>
      </dependency>
      <dependency>
        <groupId>com.datastax.cassandra</groupId>
        <artifactId>cassandra-driver-core</artifactId>
        <version>${datastax.version}</version>
      </dependency>
      <dependency>
        <groupId>org.elasticsearch</groupId>
        <artifactId>elasticsearch</artifactId>
        <version>${es.version}</version>
        <exclusions>
          <exclusion>
            <groupId>log4j</groupId>
            <artifactId>*</artifactId>
          </exclusion>
          <exclusion>
            <groupId>org.slf4j</groupId>
            <artifactId>slf4j-api</artifactId>
          </exclusion>
          <exclusion>
            <groupId>org.ow2.asm</groupId>
            <artifactId>*</artifactId>
          </exclusion>
        </exclusions>
      </dependency>
      <dependency>
        <groupId>org.apache.hadoop</groupId>
        <artifactId>hadoop-common</artifactId>
        <version>${hadoop.version}</version>
        <type>test-jar</type>
        <scope>test</scope>
        <exclusions>
          <exclusion>
            <groupId>org.slf4j</groupId>
            <artifactId>slf4j-log4j12</artifactId>
          </exclusion>
          <exclusion>
            <groupId>com.google.inject.extensions</groupId>
            <artifactId>guice-servlet</artifactId>
          </exclusion>
          <exclusion>
            <groupId>com.sun.jersey</groupId>
            <artifactId>jersey-core</artifactId>
          </exclusion>
          <exclusion>
            <groupId>com.sun.jersey</groupId>
            <artifactId>jersey-server</artifactId>
          </exclusion>
          <exclusion>
            <groupId>com.sun.jersey</groupId>
            <artifactId>jersey-json</artifactId>
          </exclusion>
          <exclusion>
            <groupId>com.sun.jersey.contribs</groupId>
            <artifactId>jersey-guice</artifactId>
          </exclusion>
          <exclusion>
            <groupId>javax.servlet</groupId>
            <artifactId>servlet-api</artifactId>
          </exclusion>
        </exclusions>
      </dependency>
      <dependency>
        <groupId>org.elasticsearch</groupId>
        <artifactId>elasticsearch-hadoop-mr</artifactId>
        <version>${es-hadoop.version}</version>
      </dependency>
      <dependency>
        <groupId>commons-httpclient</groupId>
        <artifactId>commons-httpclient</artifactId>
        <version>${commons-httpclient.version}</version>
        <exclusions>
          <exclusion>
            <groupId>commons-logging</groupId>
            <artifactId>commons-logging</artifactId>
          </exclusion>
        </exclusions>
      </dependency>
    </dependencies>
  </dependencyManagement>

  <build>
    <plugins>
      <plugin>
        <groupId>org.apache.maven.plugins</groupId>
        <artifactId>maven-compiler-plugin</artifactId>
        <version>3.1</version>
        <configuration>
          <source>1.7</source>
          <target>1.7</target>
        </configuration>
      </plugin>
      <plugin>
        <groupId>org.apache.felix</groupId>
        <artifactId>maven-bundle-plugin</artifactId>
        <version>2.5.4</version>
        <extensions>true</extensions>
        <executions>
          <execution>
            <id>batch-bundle</id>
            <phase>prepare-package</phase>
            <configuration>
              <classifier>batch</classifier>
              <instructions>
                <!-- build bundle jar for batch. excluding realtime-->
                <Export-Package>co.cask.hydrator.plugin.batch.*;org.apache.cassandra.hadoop.*;
                  org.apache.commons.lang</Export-Package>
                <Embed-Dependency>*;inline=false;scope=compile</Embed-Dependency>
                <Embed-Transitive>true</Embed-Transitive>
                <Embed-Directory>lib</Embed-Directory>
              </instructions>
            </configuration>
            <goals>
              <goal>bundle</goal>
            </goals>
          </execution>
          <execution>
            <id>realtime-bundle</id>
            <phase>prepare-package</phase>
            <configuration>
              <classifier>realtime</classifier>
              <instructions>
                <!-- build bundle jar for realtime. excluding batch-->
                <Export-Package>co.cask.hydrator.plugin.realtime.*</Export-Package>
                <Embed-Dependency>*;inline=false;scope=compile</Embed-Dependency>
                <Embed-Transitive>true</Embed-Transitive>
                <Embed-Directory>lib</Embed-Directory>
              </instructions>
            </configuration>
            <goals>
              <goal>bundle</goal>
            </goals>
          </execution>
        </executions>
      </plugin>
    </plugins>
  </build>

  <profiles>
    <profile>
      <id>default</id>
      <modules>
        <module>cassandra-plugins</module>
        <module>elasticsearch-plugins</module>
      </modules>
    </profile>
  </profiles>

</project><|MERGE_RESOLUTION|>--- conflicted
+++ resolved
@@ -24,11 +24,8 @@
   <modules>
     <module>cassandra-plugins</module>
     <module>elasticsearch-plugins</module>
-<<<<<<< HEAD
     <module>hbase-plugins</module>
-=======
     <module>hdfs-plugins</module>
->>>>>>> 6fc2867f
     <module>transform-plugins</module>
   </modules>
   <packaging>pom</packaging>
